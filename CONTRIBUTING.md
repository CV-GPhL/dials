# Contributing to DIALS

We're happy to consider contributions from outside sources; whether in the form
of code, tickets, documentation or even just typo corrections! DIALS addresses
a wide range of use cases - so, if in the event that you are planning any large
scale work that you will want to merge back in, please contact us beforehand so
that we can discuss any potential impacts this might have.

Listed in this document are code standards and conventions that we try
to adhere to, some of which are essential and others that are just encouraged.
The intention is that all of the code should try to converge towards these.

## Configuring DIALS for development

1.  Install DIALS and its cctbx_project dependencies for development; For
    Linux/macOS, the current best way to create a fresh installation of DIALS
    and all of its dependencies is with the following commands:
    ```
    git clone https://github.com/dials/dials modules/dials
    python modules/dials/installer/bootstrap.py
    ```
2.  Activate the environment with `source <root>/dials`. This will
    need to be done every time you work on DIALS code.

The DIALS repository is now checked out in `<root>/modules/dials`. During
development, run tests with pytest with `libtbx.pytest --regression` to ensure
that all of the tests still pass.

If you update source code or change dependencies, you may occasionally need
to regenerate the static libtbx ecosystem and rebuild any C++ code. You can
go this by running `make reconf` in the `<root>/build` directory.

## Code Development Guidelines

These should be followed wherever possible - but remember the [Zen of Python]'s
"Practicality beats purity.", and [PEP8]'s "A Foolish Consistency is the
Hobgoblin of Little Minds" - it's okay to stray from the rules if you have a
good reason for it, but "I prefer it this way" isn't a strong enough reason -
there is real value to a standard style, because diverging from it sends a
message that the code in question is special and care should be taken.

- Err on the side of [PEP8] when making any style decision. In particular,
  **use PEP8 as a guide for naming** when you aren't sure the correct form to
  use - lowercase variable names, CamelCase class names etc.
- **Common imports should go at the top of the file**.  This makes it very easy
  to reason about the dependencies of a module, makes it hard to make
  conflicting definitions, and avoids duplicate imports scattered throughout
  the file. If an import is for an optional dependency, consider using a
  try/except block, with some fallback to identify the missing case (such as
  setting the name to None). Matplotlib is an exception to this guideline -
  because its startup logic defines the backend it uses, this can be imported
  inline. There are also a few exceptions to help avoid circular imports that
  are hard to remove. Further, unique imports are allowed within code branches
  or within optional functions/classes that are not always used when the file is
  imported.  This reduces the runtime import load for functionality that isn't
  universally used.
- Try not to do `from <module> import *` imports - it makes it hard to trace
  where definitions are coming from, and turns off many useful diagnostics in
  static analysis tools. Exceptions are allowed for modules that purely import
  from an extension to wrap the interface, if it would otherwise cause
  excessive verbosity.
- **Don't create classes with one function**. If your class is an `__init__`
  and a single 'do' function (or a `__call__`), then it can probably be more
  concisely expressed as a function.
- Avoid classes that work by `__call__` unless you have a good reason for it to
  act as a functor. A named function to do the action instead is almost always
  clearer with a proper name.
- **Write docstrings**. We have a mix of styles at the moment, but new
  docstrings should try to follow [Google-style] - it has a good balance
  between clarity and length.
- **Commit messages should be descriptive**; See [How to Write a Git Commit
  Message] for a long explanation of how and why this matters, or just skip to
  [The Seven Rules] for general guidelines (and they are guidelines for us, not
  rules per se). The first line should be a concise summary, ideally not over
  50 characters but never over 72. Follow this first line with an empty line.
  Remember that someone may be looking at your commit in several years time,
  trying to work out the reason for your commit and wondering what on earth you
  were thinking. That someone may be you.

## Pull Requests

- Include a newsfragment before merging. This is a file in the
  `newsfragments` folder with a description of your change. Try to make it
  a one-sentence summary aimed at a DIALS user, not a developer. The file is
  numbered to match the issue or pull request and has 
  [one of the allowed extensions from the list][news-README]. 
  If you don't have an issue number you can also add the file after you've
  created your pull request and use the PR number. Newsfragments are
  processed on release by a tool named [towncrier] and make up our release notes. 
- We aim to squash-merge most pull requests. However, if you are working on a
  longer-term feature branch, or making a lot of changes that might be a
  candidate for a non-squash merge - please try to keep commits a relatively
  clean representation of the implementation of your change, by e.g. using
  `git rebase` - This helps people to understand your changes easier.


## Code linting, automatic formatting and static analysis

- **Please use the pre-commit hooks**. If using the DIALS bootstrap installer
  then this will be done automatically. Otherwise, use `libtbx.precommit
  install` - if in the libtbx ecosystem - or manually install the hooks with
  `pre-commit install`. These use the [pre-commit] tool and ensure that
  various sanity checks are run before commit, including import order,
  formatting, syntax compatibility, basic flake8 checks, lack of conflict
  markers and file size limits. Basically, most of the essential rules will be
  checked automatically by this.
- **We format python code with [black]**. This means that while writing code
  you don't have to worry about laying things out neatly, because black will
  take care of the formatting. We prefer if you commit code formatted with
  black (the pre-commit hook will help do this for you), but if for some reason
<<<<<<< HEAD
  you can't, the whole codebase is auto-cleaned once a week. Most IDEs and
  editors have support for running formatters like black frequently or
  automatically.
- **Avoid introducing new pre-commit flake8 warnings** - if you feel that it's
  appropriate to violate a warning, mark it up explicitly with a [noqa]
  comment. Probably the most common cause of this are "F401 - module imported
  or unused", which happens when importing packages to collect into a single
  namespace for other imports (though declaring `__all__` avoids this issue).
  The pre-commit hooks will pick up the most important of these, but please try
  to resolve any other valid warnings shown with a normal run of flake8. The
  configuration in the repository turns off any that disagree with black's
  interpretation of the rules or standard practice in our repositories.
- **We use type checking with [mypy]**. When you commit new code this will be
  checked by a pre-commit hook, and also by a GitHub action in your pull request.
  At this stage this is experimental, so please get in contact if this causes
  any issues.
=======
  you miss this, the whole codebase is auto-cleaned once a week. Most IDEs
  and editors have support for running formatters like black automatically.
- **Avoid introducing new flake8 warnings** - if you feel that it's appropriate
  to ignore a warning, mark it up explicitly with a [noqa] comment. The most
  important subset of checks are run as part of the pre-commit checks, but
  please try to resolve any other valid warnings shown with a normal run of
  flake8. The configuration in the repository turns off any warnings that
  disagree with our standard practice.
>>>>>>> 53af6f23
- **We format C++ code with [clang-format]**. We use a configuration for style
  broadly compatible with what our existing prevailing style was. We don't
  require that everyone has clang-format installed - the weekly cleaning job
  will pick it up if you don't - but if you do, remember to run with
  `-style=file` to pick up our configuration.


[pre-commit]: https://github.com/pre-commit/pre-commit
<<<<<<< HEAD
[black]: https://github.com/python/black
[mypy]: https://mypy.readthedocs.io/en/stable/
=======
[black]: https://github.com/psf/black
[isort]: https://github.com/PyCQA/isort
>>>>>>> 53af6f23
[clang-format]: https://clang.llvm.org/docs/ClangFormat.html
[noqa]: http://flake8.pycqa.org/en/3.7.7/user/violations.html#in-line-ignoring-errors
[PEP8]: https://www.python.org/dev/peps/pep-0008
[Google-style]: https://sphinxcontrib-napoleon.readthedocs.io/en/latest/example_google.html
[Zen of Python]: https://www.python.org/dev/peps/pep-0020/#the-zen-of-python
[How to Write a Git Commit Message]: https://chris.beams.io/posts/git-commit
[The Seven Rules]: https://chris.beams.io/posts/git-commit/#seven-rules
<<<<<<< HEAD
[six]: https://six.readthedocs.io/
[future]: http://python-future.org/
[python 2 deprecation timeline]: https://github.com/dials/dials/issues/1175
=======
[news-README]: https://github.com/dials/dials/blob/master/newsfragments/README.MD
[towncrier]: https://github.com/twisted/towncrier
>>>>>>> 53af6f23
<|MERGE_RESOLUTION|>--- conflicted
+++ resolved
@@ -108,24 +108,6 @@
   you don't have to worry about laying things out neatly, because black will
   take care of the formatting. We prefer if you commit code formatted with
   black (the pre-commit hook will help do this for you), but if for some reason
-<<<<<<< HEAD
-  you can't, the whole codebase is auto-cleaned once a week. Most IDEs and
-  editors have support for running formatters like black frequently or
-  automatically.
-- **Avoid introducing new pre-commit flake8 warnings** - if you feel that it's
-  appropriate to violate a warning, mark it up explicitly with a [noqa]
-  comment. Probably the most common cause of this are "F401 - module imported
-  or unused", which happens when importing packages to collect into a single
-  namespace for other imports (though declaring `__all__` avoids this issue).
-  The pre-commit hooks will pick up the most important of these, but please try
-  to resolve any other valid warnings shown with a normal run of flake8. The
-  configuration in the repository turns off any that disagree with black's
-  interpretation of the rules or standard practice in our repositories.
-- **We use type checking with [mypy]**. When you commit new code this will be
-  checked by a pre-commit hook, and also by a GitHub action in your pull request.
-  At this stage this is experimental, so please get in contact if this causes
-  any issues.
-=======
   you miss this, the whole codebase is auto-cleaned once a week. Most IDEs
   and editors have support for running formatters like black automatically.
 - **Avoid introducing new flake8 warnings** - if you feel that it's appropriate
@@ -134,7 +116,10 @@
   please try to resolve any other valid warnings shown with a normal run of
   flake8. The configuration in the repository turns off any warnings that
   disagree with our standard practice.
->>>>>>> 53af6f23
+- **We use type checking with [mypy]**. When you commit new code this will be
+  checked by a pre-commit hook, and also by a GitHub action in your pull request.
+  At this stage this is experimental, so please get in contact if this causes
+  any issues.
 - **We format C++ code with [clang-format]**. We use a configuration for style
   broadly compatible with what our existing prevailing style was. We don't
   require that everyone has clang-format installed - the weekly cleaning job
@@ -143,13 +128,9 @@
 
 
 [pre-commit]: https://github.com/pre-commit/pre-commit
-<<<<<<< HEAD
-[black]: https://github.com/python/black
+[black]: https://github.com/psf/black
 [mypy]: https://mypy.readthedocs.io/en/stable/
-=======
-[black]: https://github.com/psf/black
 [isort]: https://github.com/PyCQA/isort
->>>>>>> 53af6f23
 [clang-format]: https://clang.llvm.org/docs/ClangFormat.html
 [noqa]: http://flake8.pycqa.org/en/3.7.7/user/violations.html#in-line-ignoring-errors
 [PEP8]: https://www.python.org/dev/peps/pep-0008
@@ -157,11 +138,5 @@
 [Zen of Python]: https://www.python.org/dev/peps/pep-0020/#the-zen-of-python
 [How to Write a Git Commit Message]: https://chris.beams.io/posts/git-commit
 [The Seven Rules]: https://chris.beams.io/posts/git-commit/#seven-rules
-<<<<<<< HEAD
-[six]: https://six.readthedocs.io/
-[future]: http://python-future.org/
-[python 2 deprecation timeline]: https://github.com/dials/dials/issues/1175
-=======
 [news-README]: https://github.com/dials/dials/blob/master/newsfragments/README.MD
-[towncrier]: https://github.com/twisted/towncrier
->>>>>>> 53af6f23
+[towncrier]: https://github.com/twisted/towncrier